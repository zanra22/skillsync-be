--- conflicted
+++ resolved
@@ -1,87 +1,84 @@
-# Docs for the Azure Web Apps Deploy action: https://github.com/Azure/webapps-deploy
-# More GitHub Actions for Azure: https://github.com/Azure/actions
-# More info on Python, GitHub Actions, and Azure App Service: https://aka.ms/python-webapps-actions
-
-name: Build and deploy Python app to Azure Web App - skillsync
-
-on:
-  push:
-    branches:
-      - master
-  workflow_dispatch:
-
-jobs:
-  build:
-    runs-on: ubuntu-latest
-    permissions:
-      contents: read #This is required for actions/checkout
-
-    steps:
-      - uses: actions/checkout@v4
-
-      - name: Set up Python version
-        uses: actions/setup-python@v5
-        with:
-          python-version: '3.12'
-
-      - name: Create and start virtual environment
-        run: |
-          python -m venv venv
-          source venv/bin/activate
-      
-      - name: Install dependencies
-        run: pip install -r requirements.txt
-<<<<<<< HEAD
-
-      - name: Run Django migrations
-        run: python manage.py migrate
-        env:
-          PROD_DB_HOST: ${{ secrets.PROD_DB_HOST }}
-          PROD_DB_NAME: ${{ secrets.PROD_DB_NAME }}
-          PROD_DB_USER: ${{ secrets.PROD_DB_USER }}
-          PROD_DB_PASSWORD: ${{ secrets.PROD_DB_PASSWORD }}
-          PROD_DB_PORT: 5432
-          ENVIRONMENT: production
-          PROD_SECRET_KEY: ${{ secrets.SECRET_KEY }}
-          DJANGO_DEBUG: 'False'
-          PROD_FRONTEND_URL: 'https://www.skillsync.studio'
-=======
->>>>>>> 472f5551
-        
-      # Optional: Add step to run tests here (PyTest, Django test suites, etc.)
-
-      - name: Upload artifact for deployment jobs
-        uses: actions/upload-artifact@v4
-        with:
-          name: python-app
-          path: |
-            .
-            !venv/
-
-  deploy:
-    runs-on: ubuntu-latest
-    needs: build
-    permissions:
-      id-token: write #This is required for requesting the JWT
-      contents: read #This is required for actions/checkout
-
-    steps:
-      - name: Download artifact from build job
-        uses: actions/download-artifact@v4
-        with:
-          name: python-app
-      
-      - name: Login to Azure
-        uses: azure/login@v2
-        with:
-          client-id: ${{ secrets.AZUREAPPSERVICE_CLIENTID_77DAF6F31FC7457DBFC1D1DB303B0E25 }}
-          tenant-id: ${{ secrets.AZUREAPPSERVICE_TENANTID_F3C5BCECE6CE4E80952A73CE429B8971 }}
-          subscription-id: ${{ secrets.AZUREAPPSERVICE_SUBSCRIPTIONID_877253031CC54722B5E80D199A3D04CA }}
-
-      - name: 'Deploy to Azure Web App'
-        uses: azure/webapps-deploy@v3
-        id: deploy-to-webapp
-        with:
-          app-name: 'skillsync'
-          slot-name: 'Production'
+# Docs for the Azure Web Apps Deploy action: https://github.com/Azure/webapps-deploy
+# More GitHub Actions for Azure: https://github.com/Azure/actions
+# More info on Python, GitHub Actions, and Azure App Service: https://aka.ms/python-webapps-actions
+
+name: Build and deploy Python app to Azure Web App - skillsync
+
+on:
+  push:
+    branches:
+      - master
+  workflow_dispatch:
+
+jobs:
+  build:
+    runs-on: ubuntu-latest
+    permissions:
+      contents: read #This is required for actions/checkout
+
+    steps:
+      - uses: actions/checkout@v4
+
+      - name: Set up Python version
+        uses: actions/setup-python@v5
+        with:
+          python-version: '3.12'
+
+      - name: Create and start virtual environment
+        run: |
+          python -m venv venv
+          source venv/bin/activate
+      
+      - name: Install dependencies
+        run: pip install -r requirements.txt
+
+      - name: Run Django migrations
+        run: python manage.py migrate
+        env:
+          PROD_DB_HOST: ${{ secrets.PROD_DB_HOST }}
+          PROD_DB_NAME: ${{ secrets.PROD_DB_NAME }}
+          PROD_DB_USER: ${{ secrets.PROD_DB_USER }}
+          PROD_DB_PASSWORD: ${{ secrets.PROD_DB_PASSWORD }}
+          PROD_DB_PORT: 5432
+          ENVIRONMENT: production
+          PROD_SECRET_KEY: ${{ secrets.SECRET_KEY }}
+          DJANGO_DEBUG: 'False'
+          PROD_FRONTEND_URL: 'https://www.skillsync.studio'
+        
+      # Optional: Add step to run tests here (PyTest, Django test suites, etc.)
+
+      - name: Upload artifact for deployment jobs
+        uses: actions/upload-artifact@v4
+        with:
+          name: python-app
+          path: |
+            .
+            !venv/
+
+  deploy:
+    runs-on: ubuntu-latest
+    needs: build
+    permissions:
+      id-token: write #This is required for requesting the JWT
+      contents: read #This is required for actions/checkout
+
+    steps:
+      - name: Download artifact from build job
+        uses: actions/download-artifact@v4
+        with:
+          name: python-app
+      
+      - name: Login to Azure
+        uses: azure/login@v2
+        with:
+          client-id: ${{ secrets.AZUREAPPSERVICE_CLIENTID_77DAF6F31FC7457DBFC1D1DB303B0E25 }}
+          tenant-id: ${{ secrets.AZUREAPPSERVICE_TENANTID_F3C5BCECE6CE4E80952A73CE429B8971 }}
+          subscription-id: ${{ secrets.AZUREAPPSERVICE_SUBSCRIPTIONID_877253031CC54722B5E80D199A3D04CA }}
+
+      - name: 'Deploy to Azure Web App'
+        uses: azure/webapps-deploy@v3
+        id: deploy-to-webapp
+        with:
+          app-name: 'skillsync'
+          slot-name: 'Production'
           